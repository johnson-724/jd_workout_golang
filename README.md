--- conflicted
+++ resolved
@@ -13,10 +13,7 @@
 
 ## Run test api
 
-<<<<<<< HEAD
 run `go run cmd/test-api.go` in the container.
-=======
-run `go run test-api.go` in the container.
 
 ## Migrate
 
@@ -30,5 +27,4 @@
 
 
 - down
-`migrate -database "mysql://${username}:${password}@tcp${MYSQL_URL}/${DB_NAME}" -path db/migrations down ${BATCH}`
->>>>>>> 1ff8f8a7
+`migrate -database "mysql://${username}:${password}@tcp${MYSQL_URL}/${DB_NAME}" -path db/migrations down ${BATCH}`